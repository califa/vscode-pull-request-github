--- conflicted
+++ resolved
@@ -8,15 +8,10 @@
 import * as vscode from 'vscode';
 import { IPullRequest, IPullRequestManager, IPullRequestModel, Commit } from './interface';
 import { onDidClosePR } from '../commands';
-<<<<<<< HEAD
-import { TimelineEvent, EventType, ReviewEvent } from '../common/timelineEvent';
-=======
-import { exec } from '../common/git';
 import { TimelineEvent, EventType, ReviewEvent, CommitEvent } from '../common/timelineEvent';
->>>>>>> 78e82318
 import { Comment } from '../common/comment';
 import { groupBy, formatError } from '../common/utils';
-import { GitErrorCodes } from '../common/gitError';
+import { GitErrorCodes } from '../typings/git';
 
 export class PullRequestOverviewPanel {
 	/**
@@ -48,7 +43,7 @@
 		PullRequestOverviewPanel.currentPanel.update(pullRequestModel);
 	}
 
-	public static refresh():void {
+	public static refresh(): void {
 		if (this.currentPanel) {
 			this.currentPanel.refreshPanel();
 		}
@@ -252,33 +247,19 @@
 	}
 
 	private async checkoutDefaultBranch(branch: string): Promise<void> {
-<<<<<<< HEAD
-		const branchObj = await this._pullRequestManager.repository.getBranch('@{-1}');
-
-		if (branch === branchObj.name) {
-			await this._pullRequestManager.repository.checkout(branch);
-		} else {
-			await vscode.commands.executeCommand('git.checkout')
-=======
 		try {
 			// This should be updated for multi-root support and consume the git extension API if possible
-			const result = await exec(['rev-parse', '--symbolic-full-name', '@{-1}'], {
-				cwd: vscode.workspace.rootPath
-			});
-
-			if (result) {
-				const branchFullName = result.stdout.trim();
-
-				if (`refs/heads/${branch}` === branchFullName) {
-					await this._pullRequestManager.checkout(branch);
-				} else {
-					await vscode.commands.executeCommand('git.checkout');
-				}
+			const branchObj = await this._pullRequestManager.repository.getBranch('@{-1}');
+
+			if (branch === branchObj.name) {
+				await this._pullRequestManager.repository.checkout(branch);
+			} else {
+				await vscode.commands.executeCommand('git.checkout')
 			}
 		} catch (e) {
 			if (e.gitErrorCode) {
 				// for known git errors, we should provide actions for users to continue.
-				if (e.gitErrorCode === GitErrorCodes.LocalChangesOverwritten) {
+				if (e.gitErrorCode === GitErrorCodes.DirtyWorkTree) {
 					vscode.window.showErrorMessage('Your local changes would be overwritten by checkout, please commit your changes or stash them before you switch branches');
 					this._panel.webview.postMessage({
 						command: 'pr.enable-exit'
@@ -291,7 +272,6 @@
 			this._panel.webview.postMessage({
 				command: 'pr.enable-exit'
 			});
->>>>>>> 78e82318
 		}
 	}
 
