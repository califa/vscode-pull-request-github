/*---------------------------------------------------------------------------------------------
 *  Copyright (c) Microsoft Corporation. All rights reserved.
 *  Licensed under the MIT License. See License.txt in the project root for license information.
 *--------------------------------------------------------------------------------------------*/

import * as Github from '@octokit/rest';

export enum PRType {
	RequestReview = 0,
	AssignedToMe = 1,
	Mine = 2,
	Mention = 3,
	All = 4,
	LocalPullRequest = 5
}

export enum ReviewEvent {
	Approve = 'APPROVE',
	RequestChanges = 'REQUEST_CHANGES',
	Comment = 'COMMENT'
}

export enum PullRequestStateEnum {
	Open,
	Merged,
	Closed,
}

export interface IAccount {
	login: string;
	avatarUrl: string;
	url: string;
	type: string;
	isUser?: boolean;
	isEnterprise?: boolean;
}

export interface MergePullRequest {
	sha: string;
	merged: boolean;
	message: string;
	documentation_url: string;
}

<<<<<<< HEAD
export interface IRepository {
	cloneUrl: string;
}

export interface IGitHubRef {
	label: string;
	ref: string;
	sha: string;
	repo: IRepository;
}

export interface ILabel {
	name: string;
}

export interface IRawPullRequest {
	url: string;
	number: number;
	state: string;
	body: string;
	title: string;
	assignee: IAccount;
	createdAt: string;
	updatedAt: string;
	head: IGitHubRef;
	base: IGitHubRef;
	user: IAccount;
	labels: ILabel[];
	// comments: number;
	// commits: number;
	merged: boolean;
=======
export interface PullRequest {
	number: number;
	body: string;
	labels: Array<Github.PullRequestsGetResponseLabelsItem>;
	title: string;
	html_url: string;
	user: Github.PullRequestsGetResponseUser;
	state: string;
	merged: boolean;
	assignee: Github.PullRequestsGetResponseAssignee;
	created_at: string;
	updated_at: string;
	head: Github.PullRequestsGetResponseHead;
	base: Github.PullRequestsGetResponseBase;
	node_id: string;
	mergeable?: boolean;
>>>>>>> 89481a91
}

export interface IRawFileChange {
	filename: string;
	previous_filename?: string;
	additions: number;
	deletions: number;
	changes: number;
	status: string;
	raw_url: string;
	blob_url: string;
	patch: string;
}

<<<<<<< HEAD
export interface IPullRequestModel {
	remote: Remote;
	prNumber: number;
	title: string;
	html_url: string;
	state: PullRequestStateEnum;
	author: IAccount;
	assignee: IAccount;
	createdAt: string;
	updatedAt: string;
	isOpen: boolean;
	isMerged: boolean;
	head?: GitHubRef;
	base?: GitHubRef;
	mergeBase?: string;
	localBranchName?: string;
	userAvatar: string;
	userAvatarUri: vscode.Uri;
	body: string;
	bodyHTML?: string;
	labels: string[];
	update(prItem: IRawPullRequest): void;
	equals(other: IPullRequestModel): boolean;
}

=======
>>>>>>> 89481a91
export interface IPullRequestsPagingOptions {
	fetchNextPage: boolean;
}

export interface IGitHubRepository {
	authenticate(): Promise<boolean>;
}

export interface IPullRequestEditData {
	body?: string;
	title?: string;
}

<<<<<<< HEAD
export interface IPullRequestManager {
	activePullRequest?: IPullRequestModel;
	repository: Repository;
	readonly onDidChangeActivePullRequest: vscode.Event<void>;
	getLocalPullRequests(): Promise<IPullRequestModel[]>;
	deleteLocalPullRequest(pullRequest: IPullRequestModel, force?: boolean): Promise<void>;
	getPullRequests(type: PRType, options?: IPullRequestsPagingOptions): Promise<[IPullRequestModel[], boolean]>;
	getMetadata(remote: string): Promise<any>;
	getGitHubRemotes(): Remote[];
	mayHaveMorePages(): boolean;
	getPullRequestComments(pullRequest: IPullRequestModel): Promise<Comment[]>;
	getPullRequestCommits(pullRequest: IPullRequestModel): Promise<Github.PullRequestsGetCommitsResponseItem[]>;
	getCommitChangedFiles(pullRequest: IPullRequestModel, commit: Github.PullRequestsGetCommitsResponseItem): Promise<Github.ReposGetCommitResponseFilesItem[]>;
	getReviewComments(pullRequest: IPullRequestModel, reviewId: number): Promise<Comment[]>;
	getTimelineEvents(pullRequest: IPullRequestModel): Promise<TimelineEvent[]>;
	getIssueComments(pullRequest: IPullRequestModel): Promise<Github.IssuesGetCommentsResponseItem[]>;
	createIssueComment(pullRequest: IPullRequestModel, text: string): Promise<Comment>;
	createCommentReply(pullRequest: IPullRequestModel, body: string, reply_to: string): Promise<Comment>;
	createComment(pullRequest: IPullRequestModel, body: string, path: string, position: number): Promise<Comment>;
	getPullRequestDefaults(): Promise<PullRequestsCreateParams>;
	createPullRequest(params: PullRequestsCreateParams): Promise<IPullRequestModel>;
	mergePullRequest(pullRequest: IPullRequestModel): Promise<any>;
	editReviewComment(pullRequest: IPullRequestModel, commentId: string, text: string): Promise<Comment>;
	editIssueComment(pullRequest: IPullRequestModel, commentId: string, text: string): Promise<Comment>;
	deleteIssueComment(pullRequest: IPullRequestModel, commentId: string): Promise<void>;
	deleteReviewComment(pullRequest: IPullRequestModel, commentId: string): Promise<void>;
	canEditPullRequest(pullRequest: IPullRequestModel): boolean;
	editPullRequest(pullRequest: IPullRequestModel, toEdit: IPullRequestEditData): Promise<Github.PullRequestsUpdateResponse>;
	closePullRequest(pullRequest: IPullRequestModel): Promise<IRawPullRequest>;
	approvePullRequest(pullRequest: IPullRequestModel, message?: string): Promise<any>;
	requestChanges(pullRequest: IPullRequestModel, message?: string): Promise<any>;
	getPullRequestFileChangesInfo(pullRequest: IPullRequestModel): Promise<IRawFileChange[]>;
	getPullRequestRepositoryDefaultBranch(pullRequest: IPullRequestModel): Promise<string>;
	getStatusChecks(pullRequest: IPullRequestModel): Promise<Github.ReposGetCombinedStatusForRefResponse>;

	/**
	 * Fullfill information for a pull request which we can't fetch with one single api call.
	 * 1. base. This property might not exist in search results
	 * 2. head. This property might not exist in search results
	 * 3. merge base. This is necessary as base might not be the commit that files in Pull Request are being compared to.
	 * @param pullRequest
	 */
	fullfillPullRequestMissingInfo(pullRequest: IPullRequestModel): Promise<void>;
	updateRepositories(): Promise<void>;
	authenticate(): Promise<boolean>;

	/**
	 * git related APIs
	 */

	resolvePullRequest(owner: string, repositoryName: string, pullReuqestNumber: number): Promise<IPullRequestModel>;
	getMatchingPullRequestMetadataForBranch();
	checkoutExistingPullRequestBranch(pullRequest: IPullRequestModel): Promise<boolean>;
	getBranch(remote: Remote, branchName: string): Promise<Branch>;
	checkout(branchName: string): Promise<void>;
	fetchAndCheckout(pullRequest: IPullRequestModel): Promise<void>;
}

=======
>>>>>>> 89481a91
export interface ITelemetry {
	on(action: 'startup'): Promise<void>;
	on(action: 'authSuccess'): Promise<void>;
	on(action: 'commentsFromEditor'): Promise<void>;
	on(action: 'commentsFromDescription'): Promise<void>;
	on(action: 'prListExpandLocalPullRequest'): Promise<void>;
	on(action: 'prListExpandRequestReview'): Promise<void>;
	on(action: 'prListExpandAssignedToMe'): Promise<void>;
	on(action: 'prListExpandMine'): Promise<void>;
	on(action: 'prListExpandAll'): Promise<void>;
	on(action: 'prCheckoutFromContext'): Promise<void>;
	on(action: 'prCheckoutFromDescription'): Promise<void>;
	on(action: string): Promise<void>;

	shutdown(): Promise<void>;
}
<|MERGE_RESOLUTION|>--- conflicted
+++ resolved
@@ -1,226 +1,118 @@
-/*---------------------------------------------------------------------------------------------
- *  Copyright (c) Microsoft Corporation. All rights reserved.
- *  Licensed under the MIT License. See License.txt in the project root for license information.
- *--------------------------------------------------------------------------------------------*/
-
-import * as Github from '@octokit/rest';
-
-export enum PRType {
-	RequestReview = 0,
-	AssignedToMe = 1,
-	Mine = 2,
-	Mention = 3,
-	All = 4,
-	LocalPullRequest = 5
-}
-
-export enum ReviewEvent {
-	Approve = 'APPROVE',
-	RequestChanges = 'REQUEST_CHANGES',
-	Comment = 'COMMENT'
-}
-
-export enum PullRequestStateEnum {
-	Open,
-	Merged,
-	Closed,
-}
-
-export interface IAccount {
-	login: string;
-	avatarUrl: string;
-	url: string;
-	type: string;
-	isUser?: boolean;
-	isEnterprise?: boolean;
-}
-
-export interface MergePullRequest {
-	sha: string;
-	merged: boolean;
-	message: string;
-	documentation_url: string;
-}
-
-<<<<<<< HEAD
-export interface IRepository {
-	cloneUrl: string;
-}
-
-export interface IGitHubRef {
-	label: string;
-	ref: string;
-	sha: string;
-	repo: IRepository;
-}
-
-export interface ILabel {
-	name: string;
-}
-
-export interface IRawPullRequest {
-	url: string;
-	number: number;
-	state: string;
-	body: string;
-	title: string;
-	assignee: IAccount;
-	createdAt: string;
-	updatedAt: string;
-	head: IGitHubRef;
-	base: IGitHubRef;
-	user: IAccount;
-	labels: ILabel[];
-	// comments: number;
-	// commits: number;
-	merged: boolean;
-=======
-export interface PullRequest {
-	number: number;
-	body: string;
-	labels: Array<Github.PullRequestsGetResponseLabelsItem>;
-	title: string;
-	html_url: string;
-	user: Github.PullRequestsGetResponseUser;
-	state: string;
-	merged: boolean;
-	assignee: Github.PullRequestsGetResponseAssignee;
-	created_at: string;
-	updated_at: string;
-	head: Github.PullRequestsGetResponseHead;
-	base: Github.PullRequestsGetResponseBase;
-	node_id: string;
-	mergeable?: boolean;
->>>>>>> 89481a91
-}
-
-export interface IRawFileChange {
-	filename: string;
-	previous_filename?: string;
-	additions: number;
-	deletions: number;
-	changes: number;
-	status: string;
-	raw_url: string;
-	blob_url: string;
-	patch: string;
-}
-
-<<<<<<< HEAD
-export interface IPullRequestModel {
-	remote: Remote;
-	prNumber: number;
-	title: string;
-	html_url: string;
-	state: PullRequestStateEnum;
-	author: IAccount;
-	assignee: IAccount;
-	createdAt: string;
-	updatedAt: string;
-	isOpen: boolean;
-	isMerged: boolean;
-	head?: GitHubRef;
-	base?: GitHubRef;
-	mergeBase?: string;
-	localBranchName?: string;
-	userAvatar: string;
-	userAvatarUri: vscode.Uri;
-	body: string;
-	bodyHTML?: string;
-	labels: string[];
-	update(prItem: IRawPullRequest): void;
-	equals(other: IPullRequestModel): boolean;
-}
-
-=======
->>>>>>> 89481a91
-export interface IPullRequestsPagingOptions {
-	fetchNextPage: boolean;
-}
-
-export interface IGitHubRepository {
-	authenticate(): Promise<boolean>;
-}
-
-export interface IPullRequestEditData {
-	body?: string;
-	title?: string;
-}
-
-<<<<<<< HEAD
-export interface IPullRequestManager {
-	activePullRequest?: IPullRequestModel;
-	repository: Repository;
-	readonly onDidChangeActivePullRequest: vscode.Event<void>;
-	getLocalPullRequests(): Promise<IPullRequestModel[]>;
-	deleteLocalPullRequest(pullRequest: IPullRequestModel, force?: boolean): Promise<void>;
-	getPullRequests(type: PRType, options?: IPullRequestsPagingOptions): Promise<[IPullRequestModel[], boolean]>;
-	getMetadata(remote: string): Promise<any>;
-	getGitHubRemotes(): Remote[];
-	mayHaveMorePages(): boolean;
-	getPullRequestComments(pullRequest: IPullRequestModel): Promise<Comment[]>;
-	getPullRequestCommits(pullRequest: IPullRequestModel): Promise<Github.PullRequestsGetCommitsResponseItem[]>;
-	getCommitChangedFiles(pullRequest: IPullRequestModel, commit: Github.PullRequestsGetCommitsResponseItem): Promise<Github.ReposGetCommitResponseFilesItem[]>;
-	getReviewComments(pullRequest: IPullRequestModel, reviewId: number): Promise<Comment[]>;
-	getTimelineEvents(pullRequest: IPullRequestModel): Promise<TimelineEvent[]>;
-	getIssueComments(pullRequest: IPullRequestModel): Promise<Github.IssuesGetCommentsResponseItem[]>;
-	createIssueComment(pullRequest: IPullRequestModel, text: string): Promise<Comment>;
-	createCommentReply(pullRequest: IPullRequestModel, body: string, reply_to: string): Promise<Comment>;
-	createComment(pullRequest: IPullRequestModel, body: string, path: string, position: number): Promise<Comment>;
-	getPullRequestDefaults(): Promise<PullRequestsCreateParams>;
-	createPullRequest(params: PullRequestsCreateParams): Promise<IPullRequestModel>;
-	mergePullRequest(pullRequest: IPullRequestModel): Promise<any>;
-	editReviewComment(pullRequest: IPullRequestModel, commentId: string, text: string): Promise<Comment>;
-	editIssueComment(pullRequest: IPullRequestModel, commentId: string, text: string): Promise<Comment>;
-	deleteIssueComment(pullRequest: IPullRequestModel, commentId: string): Promise<void>;
-	deleteReviewComment(pullRequest: IPullRequestModel, commentId: string): Promise<void>;
-	canEditPullRequest(pullRequest: IPullRequestModel): boolean;
-	editPullRequest(pullRequest: IPullRequestModel, toEdit: IPullRequestEditData): Promise<Github.PullRequestsUpdateResponse>;
-	closePullRequest(pullRequest: IPullRequestModel): Promise<IRawPullRequest>;
-	approvePullRequest(pullRequest: IPullRequestModel, message?: string): Promise<any>;
-	requestChanges(pullRequest: IPullRequestModel, message?: string): Promise<any>;
-	getPullRequestFileChangesInfo(pullRequest: IPullRequestModel): Promise<IRawFileChange[]>;
-	getPullRequestRepositoryDefaultBranch(pullRequest: IPullRequestModel): Promise<string>;
-	getStatusChecks(pullRequest: IPullRequestModel): Promise<Github.ReposGetCombinedStatusForRefResponse>;
-
-	/**
-	 * Fullfill information for a pull request which we can't fetch with one single api call.
-	 * 1. base. This property might not exist in search results
-	 * 2. head. This property might not exist in search results
-	 * 3. merge base. This is necessary as base might not be the commit that files in Pull Request are being compared to.
-	 * @param pullRequest
-	 */
-	fullfillPullRequestMissingInfo(pullRequest: IPullRequestModel): Promise<void>;
-	updateRepositories(): Promise<void>;
-	authenticate(): Promise<boolean>;
-
-	/**
-	 * git related APIs
-	 */
-
-	resolvePullRequest(owner: string, repositoryName: string, pullReuqestNumber: number): Promise<IPullRequestModel>;
-	getMatchingPullRequestMetadataForBranch();
-	checkoutExistingPullRequestBranch(pullRequest: IPullRequestModel): Promise<boolean>;
-	getBranch(remote: Remote, branchName: string): Promise<Branch>;
-	checkout(branchName: string): Promise<void>;
-	fetchAndCheckout(pullRequest: IPullRequestModel): Promise<void>;
-}
-
-=======
->>>>>>> 89481a91
-export interface ITelemetry {
-	on(action: 'startup'): Promise<void>;
-	on(action: 'authSuccess'): Promise<void>;
-	on(action: 'commentsFromEditor'): Promise<void>;
-	on(action: 'commentsFromDescription'): Promise<void>;
-	on(action: 'prListExpandLocalPullRequest'): Promise<void>;
-	on(action: 'prListExpandRequestReview'): Promise<void>;
-	on(action: 'prListExpandAssignedToMe'): Promise<void>;
-	on(action: 'prListExpandMine'): Promise<void>;
-	on(action: 'prListExpandAll'): Promise<void>;
-	on(action: 'prCheckoutFromContext'): Promise<void>;
-	on(action: 'prCheckoutFromDescription'): Promise<void>;
-	on(action: string): Promise<void>;
-
-	shutdown(): Promise<void>;
-}
+/*---------------------------------------------------------------------------------------------
+ *  Copyright (c) Microsoft Corporation. All rights reserved.
+ *  Licensed under the MIT License. See License.txt in the project root for license information.
+ *--------------------------------------------------------------------------------------------*/
+
+export enum PRType {
+	RequestReview = 0,
+	AssignedToMe = 1,
+	Mine = 2,
+	Mention = 3,
+	All = 4,
+	LocalPullRequest = 5
+}
+
+export enum ReviewEvent {
+	Approve = 'APPROVE',
+	RequestChanges = 'REQUEST_CHANGES',
+	Comment = 'COMMENT'
+}
+
+export enum PullRequestStateEnum {
+	Open,
+	Merged,
+	Closed,
+}
+
+export interface IAccount {
+	login: string;
+	avatarUrl: string;
+	url: string;
+	type: string;
+	isUser?: boolean;
+	isEnterprise?: boolean;
+}
+
+export interface MergePullRequest {
+	sha: string;
+	merged: boolean;
+	message: string;
+	documentation_url: string;
+}
+
+export interface IRepository {
+	cloneUrl: string;
+}
+
+export interface IGitHubRef {
+	label: string;
+	ref: string;
+	sha: string;
+	repo: IRepository;
+}
+
+export interface ILabel {
+	name: string;
+}
+
+export interface PullRequest {
+	url: string;
+	number: number;
+	state: string;
+	body: string;
+	title: string;
+	assignee: IAccount;
+	createdAt: string;
+	updatedAt: string;
+	head: IGitHubRef;
+	base: IGitHubRef;
+	user: IAccount;
+	labels: ILabel[];
+	// comments: number;
+	// commits: number;
+	merged: boolean;
+	mergeable?: boolean;
+	nodeId: string;
+}
+
+export interface IRawFileChange {
+	filename: string;
+	previous_filename?: string;
+	additions: number;
+	deletions: number;
+	changes: number;
+	status: string;
+	raw_url: string;
+	blob_url: string;
+	patch: string;
+}
+
+export interface IPullRequestsPagingOptions {
+	fetchNextPage: boolean;
+}
+
+export interface IGitHubRepository {
+	authenticate(): Promise<boolean>;
+}
+
+export interface IPullRequestEditData {
+	body?: string;
+	title?: string;
+}
+
+export interface ITelemetry {
+	on(action: 'startup'): Promise<void>;
+	on(action: 'authSuccess'): Promise<void>;
+	on(action: 'commentsFromEditor'): Promise<void>;
+	on(action: 'commentsFromDescription'): Promise<void>;
+	on(action: 'prListExpandLocalPullRequest'): Promise<void>;
+	on(action: 'prListExpandRequestReview'): Promise<void>;
+	on(action: 'prListExpandAssignedToMe'): Promise<void>;
+	on(action: 'prListExpandMine'): Promise<void>;
+	on(action: 'prListExpandAll'): Promise<void>;
+	on(action: 'prCheckoutFromContext'): Promise<void>;
+	on(action: 'prCheckoutFromDescription'): Promise<void>;
+	on(action: string): Promise<void>;
+
+	shutdown(): Promise<void>;
+}