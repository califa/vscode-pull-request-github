--- conflicted
+++ resolved
@@ -342,42 +342,6 @@
 		return false;
 	}
 
-	// #region New Comment Thread
-
-	async createEmptyCommentThread(document: vscode.TextDocument, range: vscode.Range): Promise<void> {
-<<<<<<< HEAD
-		if (await this._prManager.authenticate()) {
-			await this._prManager.validateDraftMode(this._prManager.activePullRequest!);
-			// threadIds must be unique, otherwise they will collide when vscode saves pending comment text. Assumes
-			// that only one empty thread can be created per line.
-			// const threadId = document.uri.toString() + range.start.line;
-			const thread = this._commentController!.createCommentThread(document.uri, range, []);
-			thread.collapsibleState = vscode.CommentThreadCollapsibleState.Expanded;
-
-			// const commands = getAcceptInputCommands(thread, inDraftMode, this, this._prManager.activePullRequest!.githubRepository.supportsGraphQl);
-
-			// thread.acceptInputCommand = commands.acceptInputCommand;
-			// thread.additionalCommands = commands.additionalCommands;
-			// thread.deleteCommand = getDeleteThreadCommand(thread);
-			updateCommentThreadLabel(thread);
-		}
-=======
-		const inDraftMode = await this._prManager.inDraftMode(this._prManager.activePullRequest!);
-		// threadIds must be unique, otherwise they will collide when vscode saves pending comment text. Assumes
-		// that only one empty thread can be created per line.
-		const threadId = document.uri.toString() + range.start.line;
-		const thread = this._commentController!.createCommentThread(threadId, document.uri, range, []);
-		thread.collapsibleState = vscode.CommentThreadCollapsibleState.Expanded;
-
-		const commands = getAcceptInputCommands(thread, inDraftMode, this, this._prManager.activePullRequest!.githubRepository.supportsGraphQl);
-
-		thread.acceptInputCommand = commands.acceptInputCommand;
-		thread.additionalCommands = commands.additionalCommands;
-		thread.deleteCommand = getDeleteThreadCommand(thread);
-		updateCommentThreadLabel(thread);
->>>>>>> 56448a5a
-	}
-
 	private addToCommentThreadCache(thread: vscode.CommentThread): void {
 		const uri = thread.resource;
 		switch (uri.scheme) {
@@ -805,48 +769,20 @@
 	// #endregion
 
 	// #region Comment
-<<<<<<< HEAD
 	async createOrReplyComment(thread: vscode.CommentThread, input: string): Promise<void> {
-		if (await this._prManager.authenticate()) {
-			if (thread.comments.length === 0) {
-				this.addToCommentThreadCache(thread);
-=======
-	async createOrReplyComment(thread: vscode.CommentThread): Promise<void> {
-		if (this.commentController!.inputBox) {
-			if (thread.comments.length) {
-				let comment = thread.comments[0] as (vscode.Comment & { _rawComment: Comment });
-				const rawComment = await this._prManager.createCommentReply(this._prManager.activePullRequest!, this.commentController!.inputBox!.value, comment._rawComment);
-				const vscodeComment = convertToVSCodeComment(rawComment!, undefined);
-				updateCommentCommands(vscodeComment, this.commentController!, thread, this._prManager.activePullRequest!, this);
-				thread.comments = [...thread.comments, vscodeComment];
-				updateCommentThreadLabel(thread);
-				this.commentController!.inputBox!.value = '';
-			} else {
-				// create new comment thread
-				let input = this.commentController!.inputBox!.value;
-				await this.updateCommentThreadRoot(thread, input);
-				this.commentController!.inputBox!.value = '';
->>>>>>> 56448a5a
-			}
-
-			let comment = thread.comments[0] as (vscode.Comment & { _rawComment: IComment });
-			const rawComment = await this._prManager.createCommentReply(this._prManager.activePullRequest!, input, comment._rawComment);
-			const vscodeComment = new GHPRComment(rawComment!);
-			thread.comments = [...thread.comments, vscodeComment];
-			updateCommentThreadLabel(thread);
-		}
+		if (thread.comments.length === 0) {
+			this.addToCommentThreadCache(thread);
+		}
+
+		let comment = thread.comments[0] as (vscode.Comment & { _rawComment: IComment });
+		const rawComment = await this._prManager.createCommentReply(this._prManager.activePullRequest!, input, comment._rawComment);
+		const vscodeComment = new GHPRComment(rawComment!);
+		thread.comments = [...thread.comments, vscodeComment];
+		updateCommentThreadLabel(thread);
 	}
 
 	async editComment(thread: vscode.CommentThread, comment: GHPRComment): Promise<void> {
 		try {
-<<<<<<< HEAD
-			if (!await this._prManager.authenticate()) {
-=======
-			if (!this._commentController!.inputBox) {
->>>>>>> 56448a5a
-				return;
-			}
-
 			if (!this._prManager.activePullRequest) {
 				throw new Error('Unable to find active pull request');
 			}
