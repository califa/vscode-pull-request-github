/*---------------------------------------------------------------------------------------------
 *  Copyright (c) Microsoft Corporation. All rights reserved.
 *  Licensed under the MIT License. See License.txt in the project root for license information.
 *--------------------------------------------------------------------------------------------*/

import * as path from 'path';
import * as vscode from 'vscode';
import { parseDiff, parsePatch } from '../common/diffHunk';
import { getDiffLineByPosition, getLastDiffLine, mapCommentsToHead, mapHeadLineToDiffHunkPosition, mapOldPositionToNew, getZeroBased, getAbsolutePosition } from '../common/diffPositionMapping';
import { toReviewUri, fromReviewUri, fromPRUri } from '../common/uri';
import { groupBy, formatError } from '../common/utils';
import { Comment } from '../common/comment';
import { GitChangeType, SlimFileChange } from '../common/file';
<<<<<<< HEAD
import { IPullRequestModel, IPullRequestManager } from '../github/interface';
import { Repository, GitErrorCodes } from '../typings/git';
=======
import { GitErrorCodes } from '../common/gitError';
import { IPullRequestModel, IPullRequestManager, ITelemetry } from '../github/interface';
import { Repository } from '../common/repository';
>>>>>>> 78e82318
import { PullRequestChangesTreeDataProvider } from './prChangesTreeDataProvider';
import { GitContentProvider } from './gitContentProvider';
import { DiffChangeType } from '../common/diffHunk';
import { GitFileChangeNode, RemoteFileChangeNode, gitFileChangeNodeFilter } from './treeNodes/fileChangeNode';
import Logger from '../common/logger';
import { PullRequestsTreeDataProvider } from './prsTreeDataProvider';
import { IConfiguration } from '../authentication/configuration';
import { providePRDocumentComments, PRNode } from './treeNodes/pullRequestNode';
import { PullRequestOverviewPanel } from '../github/pullRequestOverview';

export class ReviewManager implements vscode.DecorationProvider {
	private static _instance: ReviewManager;
	private _documentCommentProvider: vscode.Disposable;
	private _workspaceCommentProvider: vscode.Disposable;
	private _disposables: vscode.Disposable[];

	private _comments: Comment[] = [];
	private _localFileChanges: (GitFileChangeNode | RemoteFileChangeNode)[] = [];
	private _obsoleteFileChanges: (GitFileChangeNode | RemoteFileChangeNode)[] = [];
	private _lastCommitSha: string;
	private _updateMessageShown: boolean = false;
	private _validateStatusInProgress: boolean = false;

	private _onDidChangeDocumentCommentThreads = new vscode.EventEmitter<vscode.CommentThreadChangedEvent>();
	private _onDidChangeWorkspaceCommentThreads = new vscode.EventEmitter<vscode.CommentThreadChangedEvent>();

	private _prsTreeDataProvider: PullRequestsTreeDataProvider;
	private _prFileChangesProvider: PullRequestChangesTreeDataProvider;
	private _statusBarItem: vscode.StatusBarItem;
	private _prNumber: number;

	constructor(
		private _context: vscode.ExtensionContext,
		private _configuration: IConfiguration,
		private _repository: Repository,
		private _prManager: IPullRequestManager,
		private _telemetry: ITelemetry
	) {
		this._documentCommentProvider = null;
		this._workspaceCommentProvider = null;
		this._disposables = [];
		let gitContentProvider = new GitContentProvider(_repository);
		gitContentProvider.registerTextDocumentContentFallback(this.provideTextDocumentContent.bind(this));
		this._disposables.push(vscode.workspace.registerTextDocumentContentProvider('review', gitContentProvider));
		this._disposables.push(vscode.commands.registerCommand('review.openFile', (uri: vscode.Uri) => {
			let params = JSON.parse(uri.query);

			const activeTextEditor = vscode.window.activeTextEditor;
			const opts: vscode.TextDocumentShowOptions = {
				preserveFocus: false,
				viewColumn: vscode.ViewColumn.Active
			};

			// Check if active text editor has same path as other editor. we cannot compare via
			// URI.toString() here because the schemas can be different. Instead we just go by path.
			if (activeTextEditor && activeTextEditor.document.uri.path === uri.path) {
				opts.selection = activeTextEditor.selection;
			}

			vscode.commands.executeCommand('vscode.open', vscode.Uri.file(path.resolve(this._repository.rootUri.fsPath, params.path)), opts);
		}));
		this._disposables.push(_repository.state.onDidChange(e => {
			// todo, validate state only when state changes.
			this.updateState();
		}));

		this._disposables.push(vscode.commands.registerCommand('pr.refreshChanges', _ => {
			this.updateComments();
			PullRequestOverviewPanel.refresh();
			this.prFileChangesProvider.refresh();
		}));

		this._disposables.push(vscode.commands.registerCommand('pr.refreshPullRequest', (prNode: PRNode) => {
			if (prNode.pullRequestModel.equals(this._prManager.activePullRequest)) {
				this.updateComments();
			}

			PullRequestOverviewPanel.refresh();
			this._prsTreeDataProvider.refresh(prNode);
		}));

		this._prsTreeDataProvider = new PullRequestsTreeDataProvider(this._configuration, _repository, _prManager, this._telemetry);
		this._disposables.push(this._prsTreeDataProvider);
		this._disposables.push(vscode.window.registerDecorationProvider(this));
		this.updateState();
		this.pollForStatusChange();
	}

	static get instance() {
		return ReviewManager._instance;
	}

	get prFileChangesProvider() {
		if (!this._prFileChangesProvider) {
			this._prFileChangesProvider = new PullRequestChangesTreeDataProvider(this._context);
			this._disposables.push(this._prFileChangesProvider);
		}

		return this._prFileChangesProvider;
	}

	get statusBarItem() {
		if (!this._statusBarItem) {
			this._statusBarItem = vscode.window.createStatusBarItem(vscode.StatusBarAlignment.Left);
		}

		return this._statusBarItem;
	}

	private pollForStatusChange() {
		setTimeout(async () => {
			if (!this._validateStatusInProgress) {
				await this.updateComments();
			}
			this.pollForStatusChange();
		}, 1000 * 30);
	}

	private async updateState() {
		if (!this._validateStatusInProgress) {
			this._validateStatusInProgress = true;
			try {
				await this.validateState();
				this._validateStatusInProgress = false;
			} catch (e) {
				this._validateStatusInProgress = false;
			}
		}
	}

	private async validateState() {
		await this._prManager.updateRepositories();

		let branch = this._repository.state.HEAD;
		if (!branch) {
			this.clear(true);
			return;
		}

		let matchingPullRequestMetadata = await this._prManager.getMatchingPullRequestMetadataForBranch();

		if (!matchingPullRequestMetadata) {
			Logger.appendLine(`Review> no matching pull request metadata found for current branch ${this._repository.state.HEAD.name}`);
			this.clear(true);
			return;
		}

		const hasPushedChanges = branch.commit !== this._lastCommitSha && branch.ahead === 0 && branch.behind === 0;
		if (this._prNumber === matchingPullRequestMetadata.prNumber && !hasPushedChanges) {
			return;
		}

		let remote = branch.upstream ? branch.upstream.remote : null;
		if (!remote) {
			Logger.appendLine(`Review> current branch ${this._repository.state.HEAD.name} hasn't setup remote yet`);
			this.clear(true);
			return;
		}

		// we switch to another PR, let's clean up first.
		Logger.appendLine(`Review> current branch ${this._repository.state.HEAD.name} is associated with pull request #${matchingPullRequestMetadata.prNumber}`);
		this.clear(false);
		this._prNumber = matchingPullRequestMetadata.prNumber;
		this._lastCommitSha = null;

		const { owner, repositoryName } = matchingPullRequestMetadata;
		const pr = await this._prManager.resolvePullRequest(owner, repositoryName, this._prNumber);
		if (!pr) {
			this._prNumber = null;
			Logger.appendLine('Review> This PR is no longer valid');
			return;
		}

		this._prManager.activePullRequest = pr;
		this._lastCommitSha = pr.head.sha;

		await this.getPullRequestData(pr);
		await this.prFileChangesProvider.showPullRequestFileChanges(this._prManager, pr, this._localFileChanges, this._comments);

		this._onDidChangeDecorations.fire();
		Logger.appendLine(`Review> register comments provider`);
		this.registerCommentProvider();

		this.statusBarItem.text = '$(git-branch) Pull Request #' + this._prNumber;
		this.statusBarItem.command = 'pr.openDescription';
		Logger.appendLine(`Review> display pull request status bar indicator and refresh pull request tree view.`);
		this.statusBarItem.show();
		vscode.commands.executeCommand('pr.refreshList');
	}

	private findMatchedFileByUri(document: vscode.TextDocument): GitFileChangeNode {
		const uri = document.uri;

		let fileName: string;
		let isOutdated = false;
		if (uri.scheme === 'review') {
			const query = fromReviewUri(uri);
			isOutdated = query.isOutdated;
			fileName = query.path;
		}

		if (uri.scheme === 'file') {
			fileName = uri.path;
		}

		if (uri.scheme === 'pr') {
			fileName = fromPRUri(uri).fileName;
		}

		const fileChangesToSearch = isOutdated ? this._obsoleteFileChanges : this._localFileChanges;
		const matchedFiles = gitFileChangeNodeFilter(fileChangesToSearch).filter(fileChange => {
			if (uri.scheme === 'review' || uri.scheme === 'pr') {
				return fileChange.fileName === fileName;
			} else {
				let absoluteFilePath = vscode.Uri.file(path.resolve(this._repository.rootUri.fsPath, fileChange.fileName));
				let targetFilePath = vscode.Uri.file(fileName);
				return absoluteFilePath.fsPath === targetFilePath.fsPath;
			}
		});

		if (matchedFiles && matchedFiles.length) {
			return matchedFiles[0];
		}
	}

	private async replyToCommentThread(document: vscode.TextDocument, range: vscode.Range, thread: vscode.CommentThread, text: string) {
		try {
			const matchedFile = this.findMatchedFileByUri(document);
			if (!matchedFile) {
				throw new Error('Unable to find matching file');
			}

			const comment = await this._prManager.createCommentReply(this._prManager.activePullRequest, text, thread.threadId);
			thread.comments.push({
				commentId: comment.id,
				body: new vscode.MarkdownString(comment.body),
				userName: comment.user.login,
				gravatar: comment.user.avatar_url
			});

			matchedFile.comments.push(comment);
			this._comments.push(comment);

			const workspaceThread = Object.assign({}, thread, { resource: vscode.Uri.file(thread.resource.fsPath) });
			this._onDidChangeWorkspaceCommentThreads.fire({
				added: [],
				changed: [workspaceThread],
				removed: []
			});

			return thread;
		} catch (e) {
			throw new Error(formatError(e));
		}
	}

	private async createNewCommentThread(document: vscode.TextDocument, range: vscode.Range, text: string) {
		try {
			const uri = document.uri;
			const matchedFile = this.findMatchedFileByUri(document);
			const query = uri.query === '' ? undefined : JSON.parse(uri.query);
			const isBase = query && query.base;

			// git diff sha -- fileName
<<<<<<< HEAD
			const contentDiff = await this._repository.diffWith(this._lastCommitSha, matchedFile.fileName);
=======
			const contentDiff = await this._repository.getFileContentDiff(document, matchedFile.fileName, this._lastCommitSha);
>>>>>>> 78e82318
			const position = mapHeadLineToDiffHunkPosition(matchedFile.diffHunks, contentDiff, range.start.line + 1, isBase);

			if (position < 0) {
				throw new Error('Comment position cannot be negative');
			}

			// there is no thread Id, which means it's a new thread
			let rawComment = await this._prManager.createComment(this._prManager.activePullRequest, text, matchedFile.fileName, position);

			let comment = {
				commentId: rawComment.id,
				body: new vscode.MarkdownString(rawComment.body),
				userName: rawComment.user.login,
				gravatar: rawComment.user.avatar_url
			};

			let commentThread: vscode.CommentThread = {
				threadId: comment.commentId,
				resource: vscode.Uri.file(path.resolve(this._repository.rootUri.fsPath, rawComment.path)),
				range: range,
				comments: [comment]
			};

			matchedFile.comments.push(rawComment);
			this._comments.push(rawComment);

			const workspaceThread = Object.assign({}, commentThread, { resource: vscode.Uri.file(commentThread.resource.fsPath) });
			this._onDidChangeWorkspaceCommentThreads.fire({
				added: [workspaceThread],
				changed: [],
				removed: []
			});

			return commentThread;
		} catch (e) {
			throw new Error(formatError(e));
		}
	}

	private async updateComments(): Promise<void> {
		const branch = this._repository.state.HEAD;
		if (!branch) { return; }

		const matchingPullRequestMetadata = await this._prManager.getMatchingPullRequestMetadataForBranch();
		if (!matchingPullRequestMetadata) { return; }

		const remote = branch.upstream ? branch.upstream.remote : null;
		if (!remote) { return; }

		const pr = await this._prManager.resolvePullRequest(matchingPullRequestMetadata.owner, matchingPullRequestMetadata.repositoryName, this._prNumber);

		if (!pr) {
			Logger.appendLine('Review> This PR is no longer valid');
			return;
		}

		if ((pr.head.sha !== this._lastCommitSha || (branch.behind !== undefined && branch.behind > 0)) && !this._updateMessageShown) {
			this._updateMessageShown = true;
			let result = await vscode.window.showInformationMessage('There are updates available for this branch.', {}, 'Pull');

			if (result === 'Pull') {
				await vscode.commands.executeCommand('git.pull');
				this._updateMessageShown = false;
			}
		}

		const comments = await this._prManager.getPullRequestComments(this._prManager.activePullRequest);

		let added: vscode.CommentThread[] = [];
		let removed: vscode.CommentThread[] = [];
		let changed: vscode.CommentThread[] = [];

		const oldCommentThreads = this.allCommentsToCommentThreads(this._comments, vscode.CommentThreadCollapsibleState.Expanded);
		const newCommentThreads = this.allCommentsToCommentThreads(comments, vscode.CommentThreadCollapsibleState.Expanded);

		oldCommentThreads.forEach(thread => {
			// No current threads match old thread, it has been removed
			const matchingThreads = newCommentThreads.filter(newThread => newThread.threadId === thread.threadId);
			if (matchingThreads.length === 0) {
				removed.push(thread);
			}
		});

		function commentsEditedInThread(oldComments: vscode.Comment[], newComments: vscode.Comment[]): boolean {
			return oldComments.some(oldComment => {
				const matchingComment = newComments.filter(newComment => newComment.commentId === oldComment.commentId);
				if (matchingComment.length !== 1) {
					return true;
				}

				if (matchingComment[0].body.value !== oldComment.body.value) {
					return true;
				}

				return false;
			});
		}

		newCommentThreads.forEach(thread => {
			const matchingCommentThread = oldCommentThreads.filter(oldComment => oldComment.threadId === thread.threadId);

			// No old threads match this thread, it is new
			if (matchingCommentThread.length === 0) {
				added.push(thread);
				if (thread.resource.scheme === 'file') {
					thread.collapsibleState = vscode.CommentThreadCollapsibleState.Collapsed;
				}
			}

			// Check if comment has been updated
			matchingCommentThread.forEach(match => {
				if (match.comments.length !== thread.comments.length || commentsEditedInThread(matchingCommentThread[0].comments, thread.comments)) {
					changed.push(thread);
				}
			});
		});

		if (added.length || removed.length || changed.length) {
			this._onDidChangeDocumentCommentThreads.fire({
				added: added,
				removed: removed,
				changed: changed
			});

			this._onDidChangeWorkspaceCommentThreads.fire({
				added: added,
				removed: removed,
				changed: changed
			});

			this._comments = comments;
			this._localFileChanges.forEach(change => {
				if (change instanceof GitFileChangeNode) {
					change.comments = this._comments.filter(comment => change.fileName === comment.path && comment.position !== null);
				}
			});
			this._onDidChangeDecorations.fire();
		}


		return Promise.resolve(null);
	}

	private async getPullRequestData(pr: IPullRequestModel): Promise<void> {
		try {
			this._comments = await this._prManager.getPullRequestComments(pr);
			let activeComments = this._comments.filter(comment => comment.position);
			let outdatedComments = this._comments.filter(comment => !comment.position);

			const data = await this._prManager.getPullRequestChangedFiles(pr);
			await this._prManager.fullfillPullRequestMissingInfo(pr);
			let headSha = pr.head.sha;
			let mergeBase = pr.mergeBase;

			const contentChanges = await parseDiff(data, this._repository, mergeBase);
			this._localFileChanges = contentChanges.map(change => {
				if (change instanceof SlimFileChange) {
					return new RemoteFileChangeNode(
						pr,
						change.status,
						change.fileName,
						change.blobUrl
					);
				}

				const uri = vscode.Uri.parse(change.fileName);
				let changedItem = new GitFileChangeNode(
					pr,
					change.status,
					change.fileName,
					change.blobUrl,
					toReviewUri(uri, null, null, change.status === GitChangeType.DELETE ? '' : pr.head.sha, false, { base: false }),
					toReviewUri(uri, null, null, change.status === GitChangeType.ADD ? '' : pr.base.sha, false, { base: true }),
					change.isPartial,
					change.diffHunks,
					activeComments.filter(comment => comment.path === change.fileName),
					headSha
				);
				return changedItem;
			});

			let commitsGroup = groupBy(outdatedComments, comment => comment.original_commit_id);
			this._obsoleteFileChanges = [];
			for (let commit in commitsGroup) {
				let commentsForCommit = commitsGroup[commit];
				let commentsForFile = groupBy(commentsForCommit, comment => comment.path);

				for (let fileName in commentsForFile) {

					let diffHunks = [];
					try {
						const patch = await this._repository.diffBetween(pr.base.sha, commit, fileName);
						diffHunks = parsePatch(patch);
					} catch (e) {
						Logger.appendLine(`Failed to parse patch for outdated comments: ${e}`);
					}

					const oldComments = commentsForFile[fileName];
					const uri = vscode.Uri.parse(path.join(`commit~${commit.substr(0, 8)}`, fileName));
					const obsoleteFileChange = new GitFileChangeNode(
						pr,
						GitChangeType.MODIFY,
						fileName,
						null,
						toReviewUri(uri, fileName, null, oldComments[0].original_commit_id, true, { base: false }),
						toReviewUri(uri, fileName, null, oldComments[0].original_commit_id, true, { base: true }),
						false,
						diffHunks,
						oldComments,
						commit
					);

					this._obsoleteFileChanges.push(obsoleteFileChange);
				}
			}

			return Promise.resolve(null);
		} catch (e) {
			Logger.appendLine(`Review> ${e}`);
		}

	}

	private outdatedCommentsToCommentThreads(fileChange: GitFileChangeNode, fileComments: Comment[], collapsibleState: vscode.CommentThreadCollapsibleState): vscode.CommentThread[] {
		if (!fileComments || !fileComments.length) {
			return [];
		}

		let ret: vscode.CommentThread[] = [];
		let sections = groupBy(fileComments, comment => String(comment.position));

		for (let i in sections) {
			let comments = sections[i];

			const comment = comments[0];
			let diffLine = getDiffLineByPosition(comment.diff_hunks, comment.original_position);

			if (diffLine) {
				comment.absolutePosition = diffLine.newLineNumber;
			}

			const pos = new vscode.Position(getZeroBased(comment.absolutePosition), 0);
			const range = new vscode.Range(pos, pos);

			ret.push({
				threadId: comment.id,
				resource: fileChange.filePath,
				range,
				comments: comments.map(comment => {
					return {
						commentId: comment.id,
						body: new vscode.MarkdownString(comment.body),
						userName: comment.user.login,
						gravatar: comment.user.avatar_url,
						command: {
							title: 'View Changes',
							command: 'pr.viewChanges',
							arguments: [
								fileChange
							]
						}
					};
				}),
				collapsibleState: collapsibleState
			});
		}

		return ret;
	}

	private fileCommentsToCommentThreads(fileChange: GitFileChangeNode, fileComments: Comment[], collapsibleState: vscode.CommentThreadCollapsibleState): vscode.CommentThread[] {
		if (!fileChange) {
			return [];
		}

		if (!fileComments || !fileComments.length) {
			return [];
		}

		let ret: vscode.CommentThread[] = [];
		let sections = groupBy(fileComments, comment => String(comment.position));

		let command: vscode.Command = null;
		if (fileChange.status === GitChangeType.DELETE) {
			command = {
				title: 'View Changes',
				command: 'pr.viewChanges',
				arguments: [
					fileChange
				]
			};
		}

		for (let i in sections) {
			let comments = sections[i];

			const comment = comments[0];
			const pos = new vscode.Position(getZeroBased(comment.absolutePosition), 0);
			const range = new vscode.Range(pos, pos);

			ret.push({
				threadId: comment.id,
				resource: vscode.Uri.file(path.resolve(this._repository.rootUri.fsPath, comment.path)),
				range,
				comments: comments.map(comment => {
					return {
						commentId: comment.id,
						body: new vscode.MarkdownString(comment.body),
						userName: comment.user.login,
						gravatar: comment.user.avatar_url,
						command: command
					};
				}),
				collapsibleState: collapsibleState
			});
		}

		return ret;
	}

	private allCommentsToCommentThreads(comments: Comment[], collapsibleState: vscode.CommentThreadCollapsibleState): vscode.CommentThread[] {
		if (!comments || !comments.length) {
			return [];
		}

		let fileCommentGroups = groupBy(comments, comment => comment.path);
		let ret: vscode.CommentThread[] = [];

		for (let file in fileCommentGroups) {
			let fileComments = fileCommentGroups[file];

			let matchedFiles = gitFileChangeNodeFilter(this._localFileChanges).filter(fileChange => fileChange.fileName === file);

			if (matchedFiles && matchedFiles.length) {
				return this.fileCommentsToCommentThreads(matchedFiles[0], fileComments, collapsibleState);
			} else {
				return [];
			}
		}
		return ret;
	}

	_onDidChangeDecorations: vscode.EventEmitter<vscode.Uri | vscode.Uri[]> = new vscode.EventEmitter<vscode.Uri | vscode.Uri[]>();
	onDidChangeDecorations: vscode.Event<vscode.Uri | vscode.Uri[]> = this._onDidChangeDecorations.event;
	provideDecoration(uri: vscode.Uri, token: vscode.CancellationToken): vscode.ProviderResult<vscode.DecorationData> {
		let fileName = uri.path;
		let matchingComments = this._comments.filter(comment => path.resolve(this._repository.rootUri.fsPath, comment.path) === fileName && comment.position !== null);
		if (matchingComments && matchingComments.length) {
			return {
				bubble: false,
				title: 'Commented',
				letter: '◆'
			};
		}

		return {};
	}

	private registerCommentProvider() {
		this._documentCommentProvider = vscode.workspace.registerDocumentCommentProvider({
			onDidChangeCommentThreads: this._onDidChangeDocumentCommentThreads.event,
			provideDocumentComments: async (document: vscode.TextDocument, token: vscode.CancellationToken): Promise<vscode.CommentInfo> => {
				let ranges: vscode.Range[] = [];
				let matchingComments: Comment[];

				if (document.uri.scheme === 'file') {
					// local file, we only provide active comments
					// TODO. for comments in deleted ranges, they should show on top of the first line.
					const fileName = document.uri.fsPath;
					const matchedFiles = gitFileChangeNodeFilter(this._localFileChanges).filter(fileChange => path.resolve(this._repository.rootUri.fsPath, fileChange.fileName) === fileName);
					let matchedFile: GitFileChangeNode;
					if (matchedFiles && matchedFiles.length) {
						matchedFile = matchedFiles[0];

<<<<<<< HEAD
						let contentDiff: string;
						if (document.isDirty) {
							const documentText = document.getText();
							const details = await this._repository.getObjectDetails(this._lastCommitSha, matchedFile.fileName);
							const idAtLastCommit = details.object;
							const idOfCurrentText = await this._repository.hashObject(documentText);

							// git diff <blobid> <blobid>
							contentDiff = await this._repository.diffBlobs(idAtLastCommit, idOfCurrentText);
						} else {
							// git diff sha -- fileName
							contentDiff = await this._repository.diffWith(this._lastCommitSha, matchedFile.fileName);
						}
=======
						const contentDiff = await this._repository.getFileContentDiff(document, matchedFile.fileName, this._lastCommitSha);
>>>>>>> 78e82318

						matchingComments = this._comments.filter(comment => path.resolve(this._repository.rootUri.fsPath, comment.path) === fileName);
						matchingComments = mapCommentsToHead(matchedFile.diffHunks, contentDiff, matchingComments);

						let diffHunks = matchedFile.diffHunks;

						for (let i = 0; i < diffHunks.length; i++) {
							let diffHunk = diffHunks[i];
							let start = mapOldPositionToNew(contentDiff, diffHunk.newLineNumber);
							let end = mapOldPositionToNew(contentDiff, diffHunk.newLineNumber + diffHunk.newLength - 1);
							if (start > 0 && end > 0) {
								ranges.push(new vscode.Range(start - 1, 0, end - 1, 0));
							}
						}
					}

					return {
						threads: this.fileCommentsToCommentThreads(matchedFile, matchingComments, vscode.CommentThreadCollapsibleState.Collapsed),
						commentingRanges: ranges,
					};
				}

				if (document.uri.scheme === 'pr') {
					return providePRDocumentComments(document, this._prNumber, this._localFileChanges);
				}

				if (document.uri.scheme === 'review') {
					// we should check whehter the docuemnt is original or modified.
					let query = fromReviewUri(document.uri);
					let isBase = query.base;

					let matchedFile = this.findMatchedFileChange(this._localFileChanges, document.uri);

					if (matchedFile) {
						let matchingComments = matchedFile.comments;
						matchingComments.forEach(comment => { comment.absolutePosition = getAbsolutePosition(comment, matchedFile.diffHunks, isBase); });

						let diffHunks = matchedFile.diffHunks;

						for (let i = 0; i < diffHunks.length; i++) {
							let diffHunk = diffHunks[i];
							let startingLine: number;
							let length: number;
							if (isBase) {
								startingLine = getZeroBased(diffHunk.oldLineNumber);
								length = getZeroBased(diffHunk.oldLength);

							} else {
								startingLine = getZeroBased(diffHunk.newLineNumber);
								length = getZeroBased(diffHunk.newLength);
							}

							ranges.push(new vscode.Range(startingLine, 1, startingLine + length, 1));
						}


						return {
							threads: this.fileCommentsToCommentThreads(matchedFile, matchingComments.filter(comment => comment.absolutePosition > 0), vscode.CommentThreadCollapsibleState.Expanded),
							commentingRanges: ranges,
						};
					}

					// comments are outdated
					matchedFile = this.findMatchedFileChange(this._obsoleteFileChanges, document.uri);
					let comments = [];
					if (!matchedFile) {
						// The file may be a change from a specific commit, check the comments themselves to see if they match it, as obsolete file changs
						// may not contain it
						try {
							const query = JSON.parse(document.uri.query);
							comments = this._comments.filter(comment => comment.path === query.path && `${comment.original_commit_id}^` === query.commit);
						} catch (_) {
							// Do nothing
						}

						if (!comments.length) {
							return null;
						}
					} else {
						comments = matchedFile.comments;
					}

					let sections = groupBy(comments, comment => String(comment.original_position)); // comment.position is null in this case.
					let ret: vscode.CommentThread[] = [];
					for (let i in sections) {
						let comments = sections[i];
						const comment = comments[0];
						let diffLine = getLastDiffLine(comment.diff_hunk);
						const lineNumber = isBase
							? diffLine.oldLineNumber
							: diffLine.oldLineNumber > 0
								? -1
								: diffLine.newLineNumber;

						if (lineNumber < 0) {
							continue;
						}

						const range = new vscode.Range(new vscode.Position(lineNumber, 0), new vscode.Position(lineNumber, 0));

						ret.push({
							threadId: comment.id,
							resource: vscode.Uri.file(path.resolve(this._repository.rootUri.fsPath, comment.path)),
							range,
							comments: comments.map(comment => {
								return {
									commentId: comment.id,
									body: new vscode.MarkdownString(comment.body),
									userName: comment.user.login,
									gravatar: comment.user.avatar_url
								};
							}),
							collapsibleState: vscode.CommentThreadCollapsibleState.Expanded
						});


						return {
							threads: ret
						};
					}
				}
			},
			createNewCommentThread: this.createNewCommentThread.bind(this),
			replyToCommentThread: this.replyToCommentThread.bind(this)
		});

		this._workspaceCommentProvider = vscode.workspace.registerWorkspaceCommentProvider({
			onDidChangeCommentThreads: this._onDidChangeWorkspaceCommentThreads.event,
			provideWorkspaceComments: async (token: vscode.CancellationToken) => {
				const comments = await Promise.all(gitFileChangeNodeFilter(this._localFileChanges).map(async fileChange => {
					return this.fileCommentsToCommentThreads(fileChange, fileChange.comments, vscode.CommentThreadCollapsibleState.Expanded);
				}));
				const outdatedComments = gitFileChangeNodeFilter(this._obsoleteFileChanges).map(fileChange => {
					return this.outdatedCommentsToCommentThreads(fileChange, fileChange.comments, vscode.CommentThreadCollapsibleState.Expanded);
				});
				return [...comments, ...outdatedComments].reduce((prev, curr) => prev.concat(curr), []);
			},
			createNewCommentThread: this.createNewCommentThread.bind(this), replyToCommentThread: this.replyToCommentThread.bind(this)
		});
	}

	private findMatchedFileChange(fileChanges: (GitFileChangeNode | RemoteFileChangeNode)[], uri: vscode.Uri): GitFileChangeNode {
		let query = JSON.parse(uri.query);
		let matchedFiles = fileChanges.filter(fileChange => {
			if (fileChange instanceof RemoteFileChangeNode) {
				return false;
			}

			if (fileChange.fileName !== query.path) {
				return false;
			}

			let q = JSON.parse(fileChange.filePath.query);

			if (q.commit === query.commit) {
				return true;
			}

			q = JSON.parse(fileChange.parentFilePath.query);

			if (q.commit === query.commit) {
				return true;
			}
			return false;
		});

		if (matchedFiles && matchedFiles.length) {
			return matchedFiles[0] as GitFileChangeNode;
		}

		return null;
	}

	public async switch(pr: IPullRequestModel): Promise<void> {
<<<<<<< HEAD
		Logger.appendLine(`Review> swtich to Pull Requet #${pr.prNumber}`);
		if (this._repository.state.workingTreeChanges.length > 0) {
=======
		Logger.appendLine(`Review> switch to Pull Request #${pr.prNumber}`);
		await this._prManager.fullfillPullRequestMissingInfo(pr);

		let isDirty = await this._repository.isDirty();
		if (isDirty) {
>>>>>>> 78e82318
			vscode.window.showErrorMessage('Your local changes would be overwritten by checkout, please commit your changes or stash them before you switch branches');
			throw new Error('Has local changes');
		}

		this.statusBarItem.text = '$(sync~spin) Switching to Review Mode';
		this.statusBarItem.command = null;
		this.statusBarItem.show();

		try {
			let localBranchInfo = await this._prManager.getBranchForPullRequestFromExistingRemotes(pr);

			if (localBranchInfo) {
				Logger.appendLine(`Review> there is already one local branch ${localBranchInfo.remote.remoteName}/${localBranchInfo.branch} associated with Pull Request #${pr.prNumber}`);
				await this._prManager.fetchAndCheckout(localBranchInfo.remote, localBranchInfo.branch, pr);
			} else {
				Logger.appendLine(`Review> there is no local branch associated with Pull Request #${pr.prNumber}, we will create a new branch.`);
				await this._prManager.createAndCheckout(pr);
			}
		} catch (e) {
			Logger.appendLine(`Review> checkout failed #${JSON.stringify(e)}`);

			if (e.gitErrorCode) {
				// for known git errors, we should provide actions for users to continue.
				if (e.gitErrorCode === GitErrorCodes.LocalChangesOverwritten) {
					vscode.window.showErrorMessage('Your local changes would be overwritten by checkout, please commit your changes or stash them before you switch branches');
					return;
				}
			}

			vscode.window.showErrorMessage(formatError(e));
			// todo, we should try to recover, for example, git checkout succeeds but set config fails.
			return;
		}

		this._telemetry.on('pr.checkout');
		await this._repository.status();
	}

	private clear(quitReviewMode: boolean) {
		this._updateMessageShown = false;

		if (this._documentCommentProvider) {
			this._documentCommentProvider.dispose();
		}

		if (this._workspaceCommentProvider) {
			this._workspaceCommentProvider.dispose();
		}

		if (quitReviewMode) {
			this._prNumber = null;
			this._prManager.activePullRequest = null;

			if (this._statusBarItem) {
				this._statusBarItem.hide();
			}

			if (this._prFileChangesProvider) {
				this.prFileChangesProvider.hide();
			}

			// Ensure file explorer decorations are removed. When switching to a different PR branch,
			// comments are recalculated when getting the data and the change decoration fired then,
			// so comments only needs to be emptied in this case.
			this._comments = [];
			this._onDidChangeDecorations.fire();

			vscode.commands.executeCommand('pr.refreshList');
		}
	}

	async provideTextDocumentContent(uri: vscode.Uri): Promise<string> {
		let { path, commit } = fromReviewUri(uri);
		let changedItems = gitFileChangeNodeFilter(this._localFileChanges)
			.filter(change => change.fileName === path)
			.filter(fileChange => fileChange.sha === commit || (fileChange.parentSha ? fileChange.parentSha : `${fileChange.sha}^`) === commit);

		if (changedItems.length) {
			let changedItem = changedItems[0];
			let diffChangeTypeFilter = commit === changedItem.sha ? DiffChangeType.Delete : DiffChangeType.Add;
			let ret = changedItem.diffHunks.map(diffHunk => diffHunk.diffLines.filter(diffLine => diffLine.type !== diffChangeTypeFilter).map(diffLine => diffLine.text));
			return ret.reduce((prev, curr) => prev.concat(...curr), []).join('\n');
		}

		changedItems = gitFileChangeNodeFilter(this._obsoleteFileChanges)
			.filter(change => change.fileName === path)
			.filter(fileChange => fileChange.sha === commit || (fileChange.parentSha ? fileChange.parentSha : `${fileChange.sha}^`) === commit);

		if (changedItems.length) {
			// it's from obsolete file changes, which means the content is in complete.
			let changedItem = changedItems[0];
			let diffChangeTypeFilter = commit === changedItem.sha ? DiffChangeType.Delete : DiffChangeType.Add;
			let ret = [];
			let commentGroups = groupBy(changedItem.comments, comment => String(comment.original_position));

			for (let comment_position in commentGroups) {
				let lines = commentGroups[comment_position][0].diff_hunks
					.map(diffHunk =>
						diffHunk.diffLines.filter(diffLine => diffLine.type !== diffChangeTypeFilter)
							.map(diffLine => diffLine.text)
					).reduce((prev, curr) => prev.concat(...curr), []);
				ret.push(...lines);
			}

			return ret.join('\n');
		}

		return null;
	}

	dispose() {
		this.clear(true);
		this._disposables.forEach(dispose => {
			dispose.dispose();
		});
	}
}<|MERGE_RESOLUTION|>--- conflicted
+++ resolved
@@ -11,14 +11,8 @@
 import { groupBy, formatError } from '../common/utils';
 import { Comment } from '../common/comment';
 import { GitChangeType, SlimFileChange } from '../common/file';
-<<<<<<< HEAD
-import { IPullRequestModel, IPullRequestManager } from '../github/interface';
+import { IPullRequestModel, IPullRequestManager, ITelemetry } from '../github/interface';
 import { Repository, GitErrorCodes } from '../typings/git';
-=======
-import { GitErrorCodes } from '../common/gitError';
-import { IPullRequestModel, IPullRequestManager, ITelemetry } from '../github/interface';
-import { Repository } from '../common/repository';
->>>>>>> 78e82318
 import { PullRequestChangesTreeDataProvider } from './prChangesTreeDataProvider';
 import { GitContentProvider } from './gitContentProvider';
 import { DiffChangeType } from '../common/diffHunk';
@@ -283,11 +277,7 @@
 			const isBase = query && query.base;
 
 			// git diff sha -- fileName
-<<<<<<< HEAD
 			const contentDiff = await this._repository.diffWith(this._lastCommitSha, matchedFile.fileName);
-=======
-			const contentDiff = await this._repository.getFileContentDiff(document, matchedFile.fileName, this._lastCommitSha);
->>>>>>> 78e82318
 			const position = mapHeadLineToDiffHunkPosition(matchedFile.diffHunks, contentDiff, range.start.line + 1, isBase);
 
 			if (position < 0) {
@@ -662,7 +652,6 @@
 					if (matchedFiles && matchedFiles.length) {
 						matchedFile = matchedFiles[0];
 
-<<<<<<< HEAD
 						let contentDiff: string;
 						if (document.isDirty) {
 							const documentText = document.getText();
@@ -676,9 +665,6 @@
 							// git diff sha -- fileName
 							contentDiff = await this._repository.diffWith(this._lastCommitSha, matchedFile.fileName);
 						}
-=======
-						const contentDiff = await this._repository.getFileContentDiff(document, matchedFile.fileName, this._lastCommitSha);
->>>>>>> 78e82318
 
 						matchingComments = this._comments.filter(comment => path.resolve(this._repository.rootUri.fsPath, comment.path) === fileName);
 						matchingComments = mapCommentsToHead(matchedFile.diffHunks, contentDiff, matchingComments);
@@ -853,16 +839,10 @@
 	}
 
 	public async switch(pr: IPullRequestModel): Promise<void> {
-<<<<<<< HEAD
-		Logger.appendLine(`Review> swtich to Pull Requet #${pr.prNumber}`);
-		if (this._repository.state.workingTreeChanges.length > 0) {
-=======
 		Logger.appendLine(`Review> switch to Pull Request #${pr.prNumber}`);
 		await this._prManager.fullfillPullRequestMissingInfo(pr);
 
-		let isDirty = await this._repository.isDirty();
-		if (isDirty) {
->>>>>>> 78e82318
+		if (this._repository.state.workingTreeChanges.length > 0) {
 			vscode.window.showErrorMessage('Your local changes would be overwritten by checkout, please commit your changes or stash them before you switch branches');
 			throw new Error('Has local changes');
 		}
