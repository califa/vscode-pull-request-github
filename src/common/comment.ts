/*---------------------------------------------------------------------------------------------
 *  Copyright (c) Microsoft Corporation. All rights reserved.
 *  Licensed under the MIT License. See License.txt in the project root for license information.
 *--------------------------------------------------------------------------------------------*/

import { IAccount } from '../github/interface';
import { DiffHunk } from './diffHunk';
<<<<<<< HEAD
import { getZeroBased } from './diffPositionMapping';
import { GitChangeType } from './file';
import { groupBy } from './utils';

export function convertToVSCodeComment(comment: Comment, command?: vscode.Command): vscode.Comment {
	return {
		commentId: comment.id.toString(),
		body: new vscode.MarkdownString(comment.body),
		command: command,
		userName: comment.user!.login,
		gravatar: comment.user!.avatarUrl,
		canEdit: comment.canEdit,
		canDelete: comment.canDelete,
		isDraft: !!comment.isDraft,
		commentReactions: comment.reactions ? comment.reactions.map(reaction => {
			return { label: reaction.label, hasReacted: reaction.viewerHasReacted, count: reaction.count, iconPath: reaction.icon };
		}) : []
	};
}

export function getCommentingRanges(diffHunks: DiffHunk[], isBase: boolean): vscode.Range[] {
	const ranges: vscode.Range[] = [];

	for (let i = 0; i < diffHunks.length; i++) {
		let diffHunk = diffHunks[i];
		let startingLine: number;
		let length: number;
		if (isBase) {
			startingLine = getZeroBased(diffHunk.oldLineNumber);
			length = getZeroBased(diffHunk.oldLength);

		} else {
			startingLine = getZeroBased(diffHunk.newLineNumber);
			length = getZeroBased(diffHunk.newLength);
		}

		ranges.push(new vscode.Range(startingLine, 0, startingLine + length, 0));
	}

	return ranges;
}

export function workspaceLocalCommentsToCommentThreads(repository: Repository, fileChange: GitFileChangeNode, fileComments: Comment[], collapsibleState: vscode.CommentThreadCollapsibleState): vscode.CommentThread[] {
	if (!fileChange) {
		return [];
	}

	if (!fileComments || !fileComments.length) {
		return [];
	}

	const ret: vscode.CommentThread[] = [];
	const sections = groupBy(fileComments, comment => String(comment.position));

	let command: vscode.Command | undefined = undefined;
	if (fileChange.status === GitChangeType.DELETE) {
		command = {
			title: 'View Changes',
			command: 'pr.viewChanges',
			arguments: [
				fileChange
			]
		};
	}

	for (let i in sections) {
		const comments = sections[i];

		const firstComment = comments[0];
		const pos = new vscode.Position(getZeroBased(firstComment.absolutePosition || 0), 0);
		const range = new vscode.Range(pos, pos);

		const newPath = path.join(repository.rootUri.path, firstComment.path!).replace(/\\/g, '/');
		const newUri = repository.rootUri.with({ path: newPath });
		ret.push({
			threadId: firstComment.id.toString(),
			resource: newUri,
			range,
			comments: comments.map(comment => convertToVSCodeComment(comment, command)),
			collapsibleState
		});
	}

	return ret;
}
=======
>>>>>>> 79572a6e

export interface Reaction {
	label: string;
	count: number;
	icon?: vscode.Uri;
	viewerHasReacted: boolean;
}

export interface Comment {
	absolutePosition?: number;
	bodyHTML?: string;
	diffHunks?: DiffHunk[];
	canEdit?: boolean;
	canDelete?: boolean;
	url: string;
	id: number;
	pullRequestReviewId?: number;
	diffHunk: string;
	path?: string;
	position?: number;
	commitId?: string;
	originalPosition?: number;
	originalCommitId?: string;
	user?: IAccount;
	body: string;
	createdAt: string;
	htmlUrl: string;
	isDraft?: boolean;
	inReplyToId?: number;
	graphNodeId: string;
	reactions?: Reaction[];
}<|MERGE_RESOLUTION|>--- conflicted
+++ resolved
@@ -3,96 +3,9 @@
  *  Licensed under the MIT License. See License.txt in the project root for license information.
  *--------------------------------------------------------------------------------------------*/
 
+import * as vscode from 'vscode';
 import { IAccount } from '../github/interface';
 import { DiffHunk } from './diffHunk';
-<<<<<<< HEAD
-import { getZeroBased } from './diffPositionMapping';
-import { GitChangeType } from './file';
-import { groupBy } from './utils';
-
-export function convertToVSCodeComment(comment: Comment, command?: vscode.Command): vscode.Comment {
-	return {
-		commentId: comment.id.toString(),
-		body: new vscode.MarkdownString(comment.body),
-		command: command,
-		userName: comment.user!.login,
-		gravatar: comment.user!.avatarUrl,
-		canEdit: comment.canEdit,
-		canDelete: comment.canDelete,
-		isDraft: !!comment.isDraft,
-		commentReactions: comment.reactions ? comment.reactions.map(reaction => {
-			return { label: reaction.label, hasReacted: reaction.viewerHasReacted, count: reaction.count, iconPath: reaction.icon };
-		}) : []
-	};
-}
-
-export function getCommentingRanges(diffHunks: DiffHunk[], isBase: boolean): vscode.Range[] {
-	const ranges: vscode.Range[] = [];
-
-	for (let i = 0; i < diffHunks.length; i++) {
-		let diffHunk = diffHunks[i];
-		let startingLine: number;
-		let length: number;
-		if (isBase) {
-			startingLine = getZeroBased(diffHunk.oldLineNumber);
-			length = getZeroBased(diffHunk.oldLength);
-
-		} else {
-			startingLine = getZeroBased(diffHunk.newLineNumber);
-			length = getZeroBased(diffHunk.newLength);
-		}
-
-		ranges.push(new vscode.Range(startingLine, 0, startingLine + length, 0));
-	}
-
-	return ranges;
-}
-
-export function workspaceLocalCommentsToCommentThreads(repository: Repository, fileChange: GitFileChangeNode, fileComments: Comment[], collapsibleState: vscode.CommentThreadCollapsibleState): vscode.CommentThread[] {
-	if (!fileChange) {
-		return [];
-	}
-
-	if (!fileComments || !fileComments.length) {
-		return [];
-	}
-
-	const ret: vscode.CommentThread[] = [];
-	const sections = groupBy(fileComments, comment => String(comment.position));
-
-	let command: vscode.Command | undefined = undefined;
-	if (fileChange.status === GitChangeType.DELETE) {
-		command = {
-			title: 'View Changes',
-			command: 'pr.viewChanges',
-			arguments: [
-				fileChange
-			]
-		};
-	}
-
-	for (let i in sections) {
-		const comments = sections[i];
-
-		const firstComment = comments[0];
-		const pos = new vscode.Position(getZeroBased(firstComment.absolutePosition || 0), 0);
-		const range = new vscode.Range(pos, pos);
-
-		const newPath = path.join(repository.rootUri.path, firstComment.path!).replace(/\\/g, '/');
-		const newUri = repository.rootUri.with({ path: newPath });
-		ret.push({
-			threadId: firstComment.id.toString(),
-			resource: newUri,
-			range,
-			comments: comments.map(comment => convertToVSCodeComment(comment, command)),
-			collapsibleState
-		});
-	}
-
-	return ret;
-}
-=======
->>>>>>> 79572a6e
 
 export interface Reaction {
 	label: string;
